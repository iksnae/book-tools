# Book Tools

A powerful and flexible toolkit for creating and managing multi-format, multi-language books. Build beautiful books in PDF, EPUB, MOBI, HTML, and DOCX formats from markdown files, with support for multiple languages, chapters, and advanced formatting options.

## Overview

Book Tools provides a comprehensive suite of tools for book creation and management:

- **Multi-format Output**: Generate books in PDF, EPUB, MOBI, HTML, and DOCX formats
- **Language Support**: Build books in multiple languages with parallel content structures
- **Chapter Management**: Create and organize chapters with automatic numbering and structure
- **Smart Building**: Intelligent build system that only processes changed content
- **Verbose Mode**: Detailed output options for debugging and progress tracking
- **Docker Support**: Containerized building with all dependencies included
- **GitHub Actions**: Built-in CI/CD workflows for automated builds and releases

This project provides shell scripts for building books from markdown files using Pandoc and other tools. The scripts handle:

- Combining markdown files into a single document
- Converting markdown to PDF, EPUB, MOBI, HTML, and DOCX formats
- Supporting multiple languages
- Building books with proper metadata

<<<<<<< HEAD
## Getting Started

### Prerequisites

- **Docker** (recommended) - For containerized building with all dependencies included
- **OR**
- **Pandoc** - For markdown conversion
- **LaTeX** - For PDF generation
- **Kindlegen** (optional) - For MOBI generation
- **Calibre** (optional) - Alternative for MOBI generation

> **Note:** For CI/CD pipelines and GitHub Actions, we recommend using the `iksnae/book-builder` Docker image which contains all required dependencies.

### Installation

#### Option 1: CLI Installation (Recommended)

Install the book-tools CLI with a single command:

```bash
curl -sSL https://raw.githubusercontent.com/iksnae/book-tools/main/install.sh | bash
```

This will:
1. Download the book-tools repository to `~/.book-tools`
2. Create a `book-tools` command in `~/.local/bin`
3. Make all scripts executable

After installation, you can use book-tools from anywhere:

```bash
# Create a new book
book-tools create my-awesome-book

# Build a book
book-tools build
```

#### Option 2: Manual Installation

1. Clone this repository:
   ```bash
   git clone https://github.com/iksnae/book-tools.git
   cd book-tools
   ```

2. Make the scripts executable:
   ```bash
   cd src
   ./make-scripts-executable.sh
   ```

### Creating a New Book

To create a new book project with the proper directory structure and sample files:

```bash
# Using the CLI
book-tools create my-awesome-book

# OR, if manually installed
./src/scripts/create-book.sh my-awesome-book
```

This will create a new directory with the specified name containing all the necessary files and directories to get started. You can also specify a language:

```bash
book-tools create my-awesome-book es
```

For a completely self-contained book project with its own scripts:

```bash
book-tools create my-awesome-book --copy-scripts
```

### Creating Chapters

You can create new chapters using the CLI:

```bash
# Create a new chapter
book-tools create-chapter -n 01 -t "Introduction" -l en

# Or use interactive mode
book-tools create-chapter
```

The create-chapter command will:
1. Create a new chapter directory with proper numbering
2. Set up the initial markdown files
3. Add the chapter to the book's structure

### Build Options

When building your book, you can use various options:

```bash
# Build with verbose output
book-tools build --verbose

# Build specific formats
book-tools build pdf
book-tools build epub
book-tools build all

# Build with Docker
book-tools build-docker --verbose
```

The verbose mode provides detailed output about:
- File processing steps
- Build progress
- Error details
- Resource usage

### Building a Book

To build a book in various formats:

1. Create a book with the directory structure according to the guidelines (see below)
2. Create a `book.yaml` configuration file
3. Run the build script:
   ```bash
   # Using the CLI
   book-tools build
   
   # OR, if manually installed
   ./src/scripts/build.sh
   ```

#### Using Docker (Recommended)

The easiest way to build your book is using Docker, which includes all required dependencies:

```bash
# Using the CLI
book-tools build-docker

# OR, if manually installed
./docker-build.sh
```

This uses the `iksnae/book-builder` Docker image that contains all necessary dependencies including Pandoc, LaTeX, Kindlegen, and Calibre.

> **Note for Apple Silicon (M1/M2) users:** The Docker image may require platform emulation. The script will automatically detect this and apply the necessary settings.

## GitHub Actions Integration

This project includes GitHub Actions workflows that automate the build and release process:

### Automated Builds
The build workflow automatically builds the book on pushes to any branch and pull requests when book content changes. This includes:

- Building whenever content in the `book/` directory changes
- Building when templates, styles, or build scripts are modified
- Generating all formats (PDF, EPUB, HTML, MOBI, DOCX)
- Uploading build artifacts for review
- Creating detailed build summaries

You can also manually trigger builds from the Actions tab in your GitHub repository.

### Creating Releases
To create a new release:

1. Run the provided release script:
   ```
   ./tag-release.sh v1.0.0
   ```
   
   This will create and push a new git tag, which automatically triggers the release workflow.

   For CI/CD pipelines, you can use the `--force` option to skip confirmation:
   ```
   ./tag-release.sh v1.0.0 --force
   ```

2. Alternatively, manually create and push a tag with a version number:
   ```
   git tag -a v1.0.0 -m "Release v1.0.0"
   git push origin v1.0.0
   ```

3. The release workflow will:
   - Build the book in all formats
   - Create a GitHub release with release notes
   - Attach the built books as release assets
   - Deploy to GitHub Pages for web reading

You can also manually trigger a release from the Actions tab in your GitHub repository.

## Directory Structure

The scripts expect the following directory structure:

```
your-book-project/
├── book.yaml           # Book configuration
├── book/               # Source content
│   ├── en/             # English content
│   │   ├── 01-chapter-one/  # Chapter directories
│   │   │   ├── 01-section.md
│   │   │   └── 02-section.md
│   │   ├── 02-chapter-two/
│   │   ├── appendices/     # Optional appendices
│   │   ├── glossary.md     # Optional glossary
│   │   └── images/         # Language-specific images
│   └── es/             # Spanish content (similar structure)
├── resources/          # Resources directory
│   ├── templates/      # Custom templates
│   ├── css/            # CSS files for HTML/EPUB
│   └── images/         # Common images
└── build/              # Output directory (created automatically)
```

## Configuration

Create a `book.yaml` file with the following structure:

```yaml
title: "Your Book Title"
subtitle: "Your Book Subtitle"
author: "Your Name"
publisher: "Your Publisher"
rights: "Copyright © 2023"
description: "A description of your book."
languages: [en, es, fr]  # Languages to build

# PDF Settings
pdf:
  enabled: true
  fontsize: 12pt
  papersize: letter  # a4, letter, etc.
  margin: 1in
  lineheight: 1.5

# EPUB Settings
epub:
  enabled: true
  css: "resources/css/epub.css"
  cover_image: "resources/images/cover.jpg"

# MOBI Settings
mobi:
  enabled: true

# HTML Settings
html:
  enabled: true
  css: "resources/css/html.css"
  template: "resources/templates/html.template"
  
# DOCX Settings
docx:
  enabled: true
  reference_doc: "resources/templates/docx/reference.docx"  # Optional reference document
```

## Testing

To test the system with a sample book:

```bash
cd src
./test-build.sh
```

This creates a test book project and runs the build process.

## Advanced Options

For more advanced options and configuration, see the [Script Documentation](src/README.md).

## License

This project is licensed under the MIT License - see the LICENSE file for details.

## Acknowledgments

- Inspired by the [iksnae/book-template](https://github.com/iksnae/book-template) repository
- Uses [Pandoc](https://pandoc.org/) for document conversion
=======
[... rest of the README content ...]
>>>>>>> d6905ddc
<|MERGE_RESOLUTION|>--- conflicted
+++ resolved
@@ -21,288 +21,4 @@
 - Supporting multiple languages
 - Building books with proper metadata
 
-<<<<<<< HEAD
-## Getting Started
-
-### Prerequisites
-
-- **Docker** (recommended) - For containerized building with all dependencies included
-- **OR**
-- **Pandoc** - For markdown conversion
-- **LaTeX** - For PDF generation
-- **Kindlegen** (optional) - For MOBI generation
-- **Calibre** (optional) - Alternative for MOBI generation
-
-> **Note:** For CI/CD pipelines and GitHub Actions, we recommend using the `iksnae/book-builder` Docker image which contains all required dependencies.
-
-### Installation
-
-#### Option 1: CLI Installation (Recommended)
-
-Install the book-tools CLI with a single command:
-
-```bash
-curl -sSL https://raw.githubusercontent.com/iksnae/book-tools/main/install.sh | bash
-```
-
-This will:
-1. Download the book-tools repository to `~/.book-tools`
-2. Create a `book-tools` command in `~/.local/bin`
-3. Make all scripts executable
-
-After installation, you can use book-tools from anywhere:
-
-```bash
-# Create a new book
-book-tools create my-awesome-book
-
-# Build a book
-book-tools build
-```
-
-#### Option 2: Manual Installation
-
-1. Clone this repository:
-   ```bash
-   git clone https://github.com/iksnae/book-tools.git
-   cd book-tools
-   ```
-
-2. Make the scripts executable:
-   ```bash
-   cd src
-   ./make-scripts-executable.sh
-   ```
-
-### Creating a New Book
-
-To create a new book project with the proper directory structure and sample files:
-
-```bash
-# Using the CLI
-book-tools create my-awesome-book
-
-# OR, if manually installed
-./src/scripts/create-book.sh my-awesome-book
-```
-
-This will create a new directory with the specified name containing all the necessary files and directories to get started. You can also specify a language:
-
-```bash
-book-tools create my-awesome-book es
-```
-
-For a completely self-contained book project with its own scripts:
-
-```bash
-book-tools create my-awesome-book --copy-scripts
-```
-
-### Creating Chapters
-
-You can create new chapters using the CLI:
-
-```bash
-# Create a new chapter
-book-tools create-chapter -n 01 -t "Introduction" -l en
-
-# Or use interactive mode
-book-tools create-chapter
-```
-
-The create-chapter command will:
-1. Create a new chapter directory with proper numbering
-2. Set up the initial markdown files
-3. Add the chapter to the book's structure
-
-### Build Options
-
-When building your book, you can use various options:
-
-```bash
-# Build with verbose output
-book-tools build --verbose
-
-# Build specific formats
-book-tools build pdf
-book-tools build epub
-book-tools build all
-
-# Build with Docker
-book-tools build-docker --verbose
-```
-
-The verbose mode provides detailed output about:
-- File processing steps
-- Build progress
-- Error details
-- Resource usage
-
-### Building a Book
-
-To build a book in various formats:
-
-1. Create a book with the directory structure according to the guidelines (see below)
-2. Create a `book.yaml` configuration file
-3. Run the build script:
-   ```bash
-   # Using the CLI
-   book-tools build
-   
-   # OR, if manually installed
-   ./src/scripts/build.sh
-   ```
-
-#### Using Docker (Recommended)
-
-The easiest way to build your book is using Docker, which includes all required dependencies:
-
-```bash
-# Using the CLI
-book-tools build-docker
-
-# OR, if manually installed
-./docker-build.sh
-```
-
-This uses the `iksnae/book-builder` Docker image that contains all necessary dependencies including Pandoc, LaTeX, Kindlegen, and Calibre.
-
-> **Note for Apple Silicon (M1/M2) users:** The Docker image may require platform emulation. The script will automatically detect this and apply the necessary settings.
-
-## GitHub Actions Integration
-
-This project includes GitHub Actions workflows that automate the build and release process:
-
-### Automated Builds
-The build workflow automatically builds the book on pushes to any branch and pull requests when book content changes. This includes:
-
-- Building whenever content in the `book/` directory changes
-- Building when templates, styles, or build scripts are modified
-- Generating all formats (PDF, EPUB, HTML, MOBI, DOCX)
-- Uploading build artifacts for review
-- Creating detailed build summaries
-
-You can also manually trigger builds from the Actions tab in your GitHub repository.
-
-### Creating Releases
-To create a new release:
-
-1. Run the provided release script:
-   ```
-   ./tag-release.sh v1.0.0
-   ```
-   
-   This will create and push a new git tag, which automatically triggers the release workflow.
-
-   For CI/CD pipelines, you can use the `--force` option to skip confirmation:
-   ```
-   ./tag-release.sh v1.0.0 --force
-   ```
-
-2. Alternatively, manually create and push a tag with a version number:
-   ```
-   git tag -a v1.0.0 -m "Release v1.0.0"
-   git push origin v1.0.0
-   ```
-
-3. The release workflow will:
-   - Build the book in all formats
-   - Create a GitHub release with release notes
-   - Attach the built books as release assets
-   - Deploy to GitHub Pages for web reading
-
-You can also manually trigger a release from the Actions tab in your GitHub repository.
-
-## Directory Structure
-
-The scripts expect the following directory structure:
-
-```
-your-book-project/
-├── book.yaml           # Book configuration
-├── book/               # Source content
-│   ├── en/             # English content
-│   │   ├── 01-chapter-one/  # Chapter directories
-│   │   │   ├── 01-section.md
-│   │   │   └── 02-section.md
-│   │   ├── 02-chapter-two/
-│   │   ├── appendices/     # Optional appendices
-│   │   ├── glossary.md     # Optional glossary
-│   │   └── images/         # Language-specific images
-│   └── es/             # Spanish content (similar structure)
-├── resources/          # Resources directory
-│   ├── templates/      # Custom templates
-│   ├── css/            # CSS files for HTML/EPUB
-│   └── images/         # Common images
-└── build/              # Output directory (created automatically)
-```
-
-## Configuration
-
-Create a `book.yaml` file with the following structure:
-
-```yaml
-title: "Your Book Title"
-subtitle: "Your Book Subtitle"
-author: "Your Name"
-publisher: "Your Publisher"
-rights: "Copyright © 2023"
-description: "A description of your book."
-languages: [en, es, fr]  # Languages to build
-
-# PDF Settings
-pdf:
-  enabled: true
-  fontsize: 12pt
-  papersize: letter  # a4, letter, etc.
-  margin: 1in
-  lineheight: 1.5
-
-# EPUB Settings
-epub:
-  enabled: true
-  css: "resources/css/epub.css"
-  cover_image: "resources/images/cover.jpg"
-
-# MOBI Settings
-mobi:
-  enabled: true
-
-# HTML Settings
-html:
-  enabled: true
-  css: "resources/css/html.css"
-  template: "resources/templates/html.template"
-  
-# DOCX Settings
-docx:
-  enabled: true
-  reference_doc: "resources/templates/docx/reference.docx"  # Optional reference document
-```
-
-## Testing
-
-To test the system with a sample book:
-
-```bash
-cd src
-./test-build.sh
-```
-
-This creates a test book project and runs the build process.
-
-## Advanced Options
-
-For more advanced options and configuration, see the [Script Documentation](src/README.md).
-
-## License
-
-This project is licensed under the MIT License - see the LICENSE file for details.
-
-## Acknowledgments
-
-- Inspired by the [iksnae/book-template](https://github.com/iksnae/book-template) repository
-- Uses [Pandoc](https://pandoc.org/) for document conversion
-=======
-[... rest of the README content ...]
->>>>>>> d6905ddc
+[... rest of the README content ...]